--- conflicted
+++ resolved
@@ -70,9 +70,5 @@
         ":types",
         "//absl/strings",
         "//absl/types:any",
-<<<<<<< HEAD
-        "//webrtc/api:libjingle_peerconnection_api",
-=======
->>>>>>> cffbc045
     ],
 )